--- conflicted
+++ resolved
@@ -1110,16 +1110,11 @@
         self.assertEqual(resolution.target, 'test-vm2')
 
     @unittest.mock.patch('qrexec.utils.qubesd_call')
-<<<<<<< HEAD
     def test_120_execute(self, mock_qubesd_call):
         with unittest.mock.patch('asyncio.create_subprocess_exec', new=AsyncMock()) as mock_subprocess:
             asyncio.run(self._test_120_execute(mock_subprocess, mock_qubesd_call))
 
     async def _test_120_execute(self, mock_subprocess, mock_qubesd_call):
-=======
-    @unittest.mock.patch('subprocess.check_call')
-    def test_120_execute(self, mock_subprocess, mock_qubesd_call):
->>>>>>> 502d9170
         rule = parser.Rule.from_line(None,
             '* * @anyvm @anyvm allow',
             filepath='filename', lineno=12)
@@ -1137,16 +1132,11 @@
 
     @unittest.expectedFailure
     @unittest.mock.patch('qrexec.utils.qubesd_call')
-<<<<<<< HEAD
     def test_121_execute_dom0(self, mock_qubesd_call):
         with unittest.mock.patch('asyncio.create_subprocess_exec', new=AsyncMock()) as mock_subprocess:
             asyncio.run(self._test_121_execute_dom0(mock_subprocess, mock_qubesd_call))
 
     async def _test_121_execute_dom0(self, mock_subprocess, mock_qubesd_call):
-=======
-    @unittest.mock.patch('subprocess.check_call')
-    def test_121_execute_dom0(self, mock_subprocess, mock_qubesd_call):
->>>>>>> 502d9170
         rule = parser.Rule.from_line(None,
             '* * @anyvm dom0 allow',
             filepath='filename', lineno=12)
@@ -1161,16 +1151,11 @@
              'QUBESRPC test.Service+argument test-vm1 name dom0'])])
 
     @unittest.mock.patch('qrexec.utils.qubesd_call')
-<<<<<<< HEAD
     def test_121_execute_dom0_keyword(self, mock_qubesd_call):
         with unittest.mock.patch('asyncio.create_subprocess_exec', new=AsyncMock()) as mock_subprocess:
             asyncio.run(self._test_121_execute_dom0_keyword(mock_subprocess, mock_qubesd_call))
 
     async def _test_121_execute_dom0_keyword(self, mock_subprocess, mock_qubesd_call):
-=======
-    @unittest.mock.patch('subprocess.check_call')
-    def test_121_execute_dom0_keyword(self, mock_subprocess, mock_qubesd_call):
->>>>>>> 502d9170
         rule = parser.Rule.from_line(None,
             '* * @anyvm dom0 allow',
             filepath='filename', lineno=12)
@@ -1186,16 +1171,11 @@
              unittest.mock.call().communicate()])
 
     @unittest.mock.patch('qrexec.utils.qubesd_call')
-<<<<<<< HEAD
     def test_122_execute_dispvm(self, mock_qubesd_call):
         with unittest.mock.patch('asyncio.create_subprocess_exec', new=AsyncMock()) as mock_subprocess:
             asyncio.run(self._test_122_execute_dispvm(mock_subprocess, mock_qubesd_call))
 
     async def _test_122_execute_dispvm(self, mock_subprocess, mock_qubesd_call):
-=======
-    @unittest.mock.patch('subprocess.check_call')
-    def test_122_execute_dispvm(self, mock_subprocess, mock_qubesd_call):
->>>>>>> 502d9170
         rule = parser.Rule.from_line(None,
             '* * @anyvm @dispvm:default-dvm allow',
             filepath='filename', lineno=12)
@@ -1218,16 +1198,11 @@
              unittest.mock.call().communicate()])
 
     @unittest.mock.patch('qrexec.utils.qubesd_call')
-<<<<<<< HEAD
     def test_123_execute_already_running(self, mock_qubesd_call):
         with unittest.mock.patch('asyncio.create_subprocess_exec', new=AsyncMock()) as mock_subprocess:
             asyncio.run(self._test_123_execute_already_running(mock_subprocess, mock_qubesd_call))
 
     async def _test_123_execute_already_running(self, mock_subprocess,
-=======
-    @unittest.mock.patch('subprocess.check_call')
-    def test_123_execute_already_running(self, mock_subprocess,
->>>>>>> 502d9170
             mock_qubesd_call):
         rule = parser.Rule.from_line(None,
             '* * @anyvm @anyvm allow',
@@ -1247,16 +1222,11 @@
              unittest.mock.call().communicate()])
 
     @unittest.mock.patch('qrexec.utils.qubesd_call')
-<<<<<<< HEAD
     def test_124_execute_startup_error(self, mock_qubesd_call):
         with unittest.mock.patch('asyncio.create_subprocess_exec', new=AsyncMock()) as mock_subprocess:
             asyncio.run(self._test_124_execute_startup_error(mock_subprocess, mock_qubesd_call))
 
     async def _test_124_execute_startup_error(self, mock_subprocess,
-=======
-    @unittest.mock.patch('subprocess.check_call')
-    def test_124_execute_startup_error(self, mock_subprocess,
->>>>>>> 502d9170
             mock_qubesd_call):
         rule = parser.Rule.from_line(None,
             '* * @anyvm @anyvm allow',
