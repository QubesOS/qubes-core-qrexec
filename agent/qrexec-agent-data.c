/*
 * The Qubes OS Project, http://www.qubes-os.org
 *
 * Copyright (C) 2013  Marek Marczykowski-Górecki  <marmarek@invisiblethingslab.com>
 *
 * This program is free software; you can redistribute it and/or
 * modify it under the terms of the GNU General Public License
 * as published by the Free Software Foundation; either version 2
 * of the License, or (at your option) any later version.
 *
 * This program is distributed in the hope that it will be useful,
 * but WITHOUT ANY WARRANTY; without even the implied warranty of
 * MERCHANTABILITY or FITNESS FOR A PARTICULAR PURPOSE.  See the
 * GNU General Public License for more details.
 *
 * You should have received a copy of the GNU General Public License
 * along with this program; if not, write to the Free Software
 * Foundation, Inc., 51 Franklin Street, Fifth Floor, Boston, MA  02110-1301, USA.
 *
 */

#define _POSIX_C_SOURCE 200809L
#define _GNU_SOURCE 1
#include <limits.h>
#include <stdint.h>
#include <stdio.h>
#include <stdlib.h>
#include <signal.h>
#include <errno.h>
#include <inttypes.h>
#include <string.h>
#include <stddef.h>
#ifdef NDEBUG
#undef NDEBUG
#endif
#include <assert.h>
#include <stdbool.h>

#include <unistd.h>
#include <sys/types.h>
#include <sys/stat.h>
#include <sys/wait.h>
#include <sys/select.h>
#include <sys/socket.h>
#include <sys/un.h>
#include <fcntl.h>
#include <libvchan.h>

#include "qrexec.h"
#include "libqrexec-utils.h"
#include "qrexec-agent.h"

#define VCHAN_BUFFER_SIZE 65536

#define QREXEC_DATA_MIN_VERSION QREXEC_PROTOCOL_V2

static volatile int child_exited;
static volatile int stdio_socket_requested;
int stdout_msg_type = MSG_DATA_STDOUT;
pid_t child_process_pid;
int remote_process_status = 0;

/* whether qrexec-client should replace problematic bytes with _ before printing the output;
 * positive value will enable the feature
 */
int replace_chars_stdout = -1;
int replace_chars_stderr = -1;

void do_replace_chars(char *buf, int len) {
    int i;
    unsigned char c;

    for (i = 0; i < len; i++) {
        c = buf[i];
        if ((c < '\040' || c > '\176') &&  /* not printable ASCII */
            (c != '\t') &&                 /* not tab */
            (c != '\n') &&                 /* not newline */
            (c != '\r') &&                 /* not return */
            (c != '\b') &&                 /* not backspace */
            (c != '\a'))                   /* not bell */
            buf[i] = '_';
    }
}

static void sigchld_handler(int __attribute__((__unused__))x)
{
    child_exited = 1;
}

static void sigusr1_handler(int __attribute__((__unused__))x)
{
    stdio_socket_requested = 1;
    signal(SIGUSR1, SIG_IGN);
}

void prepare_child_env() {
    char pid_s[10];

    signal(SIGCHLD, sigchld_handler);
    signal(SIGUSR1, sigusr1_handler);
    int res = snprintf(pid_s, sizeof(pid_s), "%d", getpid());
    if (res < 0) abort();
    if (res >= (int)sizeof(pid_s)) abort();
    if (setenv("QREXEC_AGENT_PID", pid_s, 1)) abort();
}

int handle_handshake(libvchan_t *ctrl)
{
    struct msg_header hdr;
    struct peer_info info;
    int actual_version;

    /* send own HELLO */
    hdr.type = MSG_HELLO;
    hdr.len = sizeof(info);
    info.version = QREXEC_PROTOCOL_VERSION;

    if (libvchan_send(ctrl, &hdr, sizeof(hdr)) != sizeof(hdr)) {
        fprintf(stderr, "Failed to send HELLO hdr to agent\n");
        return -1;
    }

    if (libvchan_send(ctrl, &info, sizeof(info)) != sizeof(info)) {
        fprintf(stderr, "Failed to send HELLO hdr to agent\n");
        return -1;
    }

    /* receive MSG_HELLO from remote */
    if (libvchan_recv(ctrl, &hdr, sizeof(hdr)) != sizeof(hdr)) {
        fprintf(stderr, "Failed to read agent HELLO hdr\n");
        return -1;
    }

    if (hdr.type != MSG_HELLO || hdr.len != sizeof(info)) {
        fprintf(stderr, "Invalid HELLO packet received: type %d, len %d\n", hdr.type, hdr.len);
        return -1;
    }

    if (libvchan_recv(ctrl, &info, sizeof(info)) != sizeof(info)) {
        fprintf(stderr, "Failed to read agent HELLO body\n");
        return -1;
    }

    actual_version = info.version < QREXEC_PROTOCOL_VERSION ? info.version : QREXEC_PROTOCOL_VERSION;

    if (actual_version < QREXEC_DATA_MIN_VERSION) {
        fprintf(stderr, "Incompatible agent protocol version (remote %d, local %d)\n", info.version, QREXEC_PROTOCOL_VERSION);
        return -1;
    }

    return actual_version;
}


static int handle_just_exec(char *cmdline)
{
    int fdn, pid;

    switch (pid = fork()) {
        case -1:
            perror("fork");
            return -1;
        case 0:
            fdn = open("/dev/null", O_RDWR);
            fix_fds(fdn, fdn, fdn);
            do_exec(cmdline);
        default:;
    }
    fprintf(stderr, "executed (nowait) %s pid %d\n", cmdline, pid);
    return 0;
}

static void send_exit_code(libvchan_t *data_vchan, int status)
{
    struct msg_header hdr;
    hdr.type = MSG_DATA_EXIT_CODE;
    hdr.len = sizeof(status);
    if (libvchan_send(data_vchan, &hdr, sizeof(hdr)) < 0)
        handle_vchan_error("write hdr");
    if (libvchan_send(data_vchan, &status, sizeof(status)) < 0)
        handle_vchan_error("write status");
    fprintf(stderr, "send exit code %d\n", status);
}

/* handle data from specified FD and send over vchan link
 * Return:
 *  -1 - vchan error occurred
 *  0 - EOF received, do not attempt to access this FD again
 *  1 - some data processed, call it again when buffer space and more data
 *      available
 */
<<<<<<< HEAD
static int handle_input(libvchan_t *vchan, int fd, int msg_type)
{
    char buf[MAX_DATA_CHUNK];
=======
int handle_input(libvchan_t *vchan, int fd, int msg_type, int data_protocol_version)
{
    const size_t max_len = max_data_chunk_size(data_protocol_version);
    char *buf;
>>>>>>> 0c11e529
    ssize_t len;
    struct msg_header hdr;
    int rc = -1;

    buf = malloc(max_len);
    if (!buf) {
        fprintf(stderr, "Out of memory\n");
        return -1;
    }

    static_assert(SSIZE_MAX >= INT_MAX, "can't happen on Linux");
    hdr.type = msg_type;
    while (libvchan_buffer_space(vchan) > (int)sizeof(struct msg_header)) {
        len = libvchan_buffer_space(vchan)-sizeof(struct msg_header);
<<<<<<< HEAD
        static_assert(sizeof(buf) <= SSIZE_MAX, "impossible");
        static_assert(sizeof(buf) <= INT_MAX, "impossible");
        static_assert(sizeof(buf) <= UINT32_MAX, "impossible");
        if (len > (int)sizeof(buf))
            len = sizeof(buf);
=======
        if ((size_t)len > max_len)
            len = max_len;
>>>>>>> 0c11e529
        len = read(fd, buf, len);
        if (len < 0) {
            if (errno == EAGAIN || errno == EWOULDBLOCK)
                rc = 1;
            /* otherwise keep rc = -1 */
            goto out;
        }
        hdr.len = (uint32_t)len;
        if (libvchan_send(vchan, &hdr, sizeof(hdr)) < 0)
            goto out;

        if (len && !write_vchan_all(vchan, buf, len))
            goto out;

        if (len == 0) {
            /* restore flags */
            set_block(fd);
            if (shutdown(fd, SHUT_RD) < 0) {
                if (errno == ENOTSOCK)
                    close(fd);
            }
            rc = 0;
            goto out;
        }
    }
    rc = 1;
out:
    free(buf);
    return rc;
}

/* handle data from vchan and send it to specified FD
 * Return:
 *  -2 - remote process terminated, do not send more data to it
 *       in this case "status" will be set
 *  -1 - vchan error occurred
 *  0 - EOF received, do not attempt to access this FD again
 *  1 - maybe some data processed, call it again when buffer space and more data
 *      available
 */

<<<<<<< HEAD
static int handle_remote_data(libvchan_t *data_vchan, int stdin_fd, int *status,
        struct buffer *stdin_buf)
=======
int handle_remote_data(libvchan_t *data_vchan, int stdin_fd, int *status,
        struct buffer *stdin_buf, int data_protocol_version)
>>>>>>> 0c11e529
{
    struct msg_header hdr;
    const size_t max_len = max_data_chunk_size(data_protocol_version);
    char *buf;
    int rc = -1;

    /* do not receive any data if we have something already buffered */
    switch (flush_client_data(stdin_fd, stdin_buf)) {
        case WRITE_STDIN_OK:
            break;
        case WRITE_STDIN_BUFFERED:
            return 1;
        case WRITE_STDIN_ERROR:
            perror("write");
            return 0;
    }

    buf = malloc(max_len);
    if (!buf) {
        fprintf(stderr, "Out of memory\n");
        return -1;
    }

    while (libvchan_data_ready(data_vchan) > 0) {
        if (libvchan_recv(data_vchan, &hdr, sizeof(hdr)) < 0)
            goto out;
        if (hdr.len > max_len) {
            fprintf(stderr, "Too big data chunk received: %" PRIu32 " > %zu\n",
                    hdr.len, max_len);
            goto out;
        }
        if (!read_vchan_all(data_vchan, buf, hdr.len))
            goto out;

        switch (hdr.type) {
            /* handle both directions because this can be either server or client
             * of VM-VM connection */
            case MSG_DATA_STDIN:
            case MSG_DATA_STDOUT:
                if (stdin_fd < 0)
                    /* discard the data */
                    continue;
                if (hdr.len == 0) {
                    /* restore flags */
                    set_block(stdin_fd);
                    if (!child_process_pid || stdin_fd == 1 ||
                            (shutdown(stdin_fd, SHUT_WR) == -1 &&
                             errno == ENOTSOCK)) {
                        close(stdin_fd);
                    }
                    stdin_fd = -1;
                    rc = 0;
                    goto out;
                } else {
                    if (replace_chars_stdout > 0)
                        do_replace_chars(buf, hdr.len);
                    switch (write_stdin(stdin_fd, buf, hdr.len, stdin_buf)) {
                        case WRITE_STDIN_OK:
                            break;
                        case WRITE_STDIN_BUFFERED:
                            rc = 1;
                            goto out;
                        case WRITE_STDIN_ERROR:
                            if (errno == EPIPE || errno == ECONNRESET) {
                                if (!child_process_pid || stdin_fd == 1 ||
                                        (shutdown(stdin_fd, SHUT_WR) == -1 &&
                                         errno == ENOTSOCK)) {
                                    close(stdin_fd);
                                }
                                stdin_fd = -1;
                            } else {
                                perror("write");
                            }
                            rc = 0;
                            goto out;
                    }
                }
                break;
            case MSG_DATA_STDERR:
                if (replace_chars_stderr > 0)
                    do_replace_chars(buf, hdr.len);
                /* stderr of remote service, log locally */
                if (!write_all(2, buf, hdr.len)) {
                    perror("write");
                    /* only log the error */
                }
                break;
            case MSG_DATA_EXIT_CODE:
                /* remote process exited, so there is no sense to send any data
                 * to it */
                if (hdr.len < sizeof(*status))
                    *status = 255;
                else
                    memcpy(status, buf, sizeof(*status));
                rc = -2;
                goto out;
        }
    }
    rc = 1;
out:
    free(buf);
    return rc;
}

<<<<<<< HEAD
static int process_child_io(libvchan_t *data_vchan,
        int stdin_fd, int stdout_fd, int stderr_fd)
=======
int process_child_io(libvchan_t *data_vchan,
        int stdin_fd, int stdout_fd, int stderr_fd,
        int data_protocol_version)
>>>>>>> 0c11e529
{
    fd_set rdset, wrset;
    int vchan_fd;
    sigset_t selectmask;
    int child_process_status = child_process_pid > 0 ? -1 : 0;
    int remote_process_status = -1;
    int ret, max_fd;
    struct timespec zero_timeout = { 0, 0 };
    struct timespec normal_timeout = { 10, 0 };
    struct buffer stdin_buf;

    sigemptyset(&selectmask);
    sigaddset(&selectmask, SIGCHLD);
    sigprocmask(SIG_BLOCK, &selectmask, NULL);
    sigemptyset(&selectmask);

    set_nonblock(stdin_fd);
    if (stdout_fd != stdin_fd)
        set_nonblock(stdout_fd);
    else if ((stdout_fd = fcntl(stdin_fd, F_DUPFD_CLOEXEC, 3)) < 0)
        abort(); // not worth handling running out of file descriptors
    if (stderr_fd >= 0)
        set_nonblock(stderr_fd);

    buffer_init(&stdin_buf);
    while (1) {
        if (child_exited) {
            int status;
            if (child_process_pid > 0 &&
                    waitpid(child_process_pid, &status, WNOHANG) > 0) {
                if (WIFSIGNALED(status))
                    child_process_status = 128 + WTERMSIG(status);
                else
                    child_process_status = WEXITSTATUS(status);
                if (stdin_fd >= 0) {
                    /* restore flags */
                    set_block(stdin_fd);
                    if (!child_process_pid || stdin_fd == 1 ||
                            (shutdown(stdin_fd, SHUT_WR) == -1 &&
                             errno == ENOTSOCK)) {
                        close(stdin_fd);
                    }
                    stdin_fd = -1;
                }
            }
            child_exited = 0;
        }

        /* if all done, exit the loop */
        if ((!child_process_pid || child_process_status > -1) &&
                (child_process_pid || remote_process_status > -1) &&
                stdin_fd == -1 && stdout_fd == -1 && stderr_fd == -1) {
            if (child_process_status > -1) {
                send_exit_code(data_vchan, child_process_status);
            }
            break;
        }
        /* also if vchan is disconnected (and we processed all the data), there
         * is no sense of processing further data */
        if (!libvchan_data_ready(data_vchan) &&
                !libvchan_is_open(data_vchan) &&
                !buffer_len(&stdin_buf)) {
            break;
        }
        /* child signaled desire to use single socket for both stdin and stdout */
        if (stdio_socket_requested) {
            if (stdout_fd != -1) {
                do
                    errno = 0;
                while (dup3(stdin_fd, stdout_fd, O_CLOEXEC) &&
                       (errno == EINTR || errno == EBUSY));
                // other errors are fatal
                assert(!errno);
            } else {
                stdout_fd = fcntl(stdin_fd, F_DUPFD_CLOEXEC, 3);
                // all errors are fatal
                assert(stdout_fd >= 3);
            }
            stdio_socket_requested = 0;
        }
        /* otherwise handle the events */

        FD_ZERO(&rdset);
        FD_ZERO(&wrset);
        max_fd = -1;
        vchan_fd = libvchan_fd_for_select(data_vchan);
        if (libvchan_buffer_space(data_vchan) > (int)sizeof(struct msg_header)) {
            if (stdout_fd >= 0) {
                FD_SET(stdout_fd, &rdset);
                if (stdout_fd > max_fd)
                    max_fd = stdout_fd;
            }
            if (stderr_fd >= 0) {
                FD_SET(stderr_fd, &rdset);
                if (stderr_fd > max_fd)
                    max_fd = stderr_fd;
            }
        }
        FD_SET(vchan_fd, &rdset);
        if (vchan_fd > max_fd)
            max_fd = vchan_fd;
        /* if we have something buffered for the child process, wake also on
         * writable stdin */
        if (stdin_fd > -1 && buffer_len(&stdin_buf)) {
            FD_SET(stdin_fd, &wrset);
            if (stdin_fd > max_fd)
                max_fd = stdin_fd;
        }

        if (!buffer_len(&stdin_buf) && libvchan_data_ready(data_vchan) > 0) {
            /* check for other FDs, but exit immediately */
            ret = pselect(max_fd + 1, &rdset, &wrset, NULL, &zero_timeout, &selectmask);
        } else
            ret = pselect(max_fd + 1, &rdset, &wrset, NULL, &normal_timeout, &selectmask);
        if (ret < 0) {
            if (errno == EINTR)
                continue;
            else {
                perror("pselect");
                /* TODO */
                break;
            }
        }

        /* clear event pending flag */
        if (FD_ISSET(vchan_fd, &rdset)) {
            if (libvchan_wait(data_vchan) < 0)
                handle_vchan_error("wait");
        }

        /* handle_remote_data will check if any data is available */
        switch (handle_remote_data(data_vchan, stdin_fd,
                    &remote_process_status,
                    &stdin_buf,
                    data_protocol_version)) {
            case -1:
                handle_vchan_error("read");
                break;
            case 0:
                stdin_fd = -1;
                break;
            case -2:
                /* remote process exited, no sense in sending more data to it;
                 * be careful to not shutdown socket inherited from parent */
                if (!child_process_pid || stdout_fd == 0 ||
                        (shutdown(stdout_fd, SHUT_RD) == -1 &&
                         errno == ENOTSOCK)) {
                    close(stdout_fd);
                }
                stdout_fd = -1;
                close(stderr_fd);
                stderr_fd = -1;
                /* if we do not care for any local process, return remote process code */
                if (child_process_pid == 0)
                    return remote_process_status;
                break;
        }
        if (stdout_fd >= 0 && FD_ISSET(stdout_fd, &rdset)) {
            switch (handle_input(data_vchan, stdout_fd, stdout_msg_type,
                        data_protocol_version)) {
                case -1:
                    handle_vchan_error("send");
                    break;
                case 0:
                    stdout_fd = -1;
                    break;
            }
        }
        if (stderr_fd >= 0 && FD_ISSET(stderr_fd, &rdset)) {
            switch (handle_input(data_vchan, stderr_fd, MSG_DATA_STDERR,
                        data_protocol_version)) {
                case -1:
                    handle_vchan_error("send");
                    break;
                case 0:
                    stderr_fd = -1;
                    break;
            }
        }
    }
    /* make sure that all the pipes/sockets are closed, so the child process
     * (if any) will know that the connection is terminated */
    if (stdout_fd != -1) {
        /* restore flags */
        set_block(stdout_fd);
        /* be careful to not shutdown socket inherited from parent */
        if (!child_process_pid || stdout_fd == 0 ||
                (shutdown(stdout_fd, SHUT_RD) == -1 && errno == ENOTSOCK)) {
            close(stdout_fd);
        }
        stdout_fd = -1;
    }
    if (stdin_fd != -1) {
        /* restore flags */
        set_block(stdin_fd);
        /* be careful to not shutdown socket inherited from parent */
        if (!child_process_pid || stdin_fd == 1 ||
                (shutdown(stdin_fd, SHUT_WR) == -1 && errno == ENOTSOCK)) {
            close(stdin_fd);
        }
        stdin_fd = -1;
    }
    if (stderr_fd != -1) {
        /* restore flags */
        set_block(stderr_fd);
        close(stderr_fd);
        stderr_fd = -1;
    }
    if (child_process_pid == 0)
        return remote_process_status;
    return child_process_status;
}

#define QUBES_MAX_SERVICE_NAME_LEN 31ULL
#define QUBES_MAX_SERVICE_ARG_LEN 63ULL
#define QUBES_MAX_SERVICE_DESCRIPTOR_LEN \
    (QUBES_MAX_SERVICE_NAME_LEN + QUBES_MAX_SERVICE_ARG_LEN + 1ULL)
#define QUBES_SOCKADDR_UN_MAX_PATH_LEN 1024

#define MAKE_STRUCT(x) \
    x("/usr/local/etc/qubes-rpc/") \
    x("/etc/qubes-rpc/")
static const struct Q {
    const char *const string;
    size_t const length;
} paths[] = {
#define S(z) { .string = z, .length = sizeof(z) - 1 },
    MAKE_STRUCT(S)
#undef S
};
static_assert(sizeof("/etc/qubes-rpc/") == 16, "impossible");
static_assert(sizeof("/usr/local/etc/qubes-rpc/") == 26, "impossible");
// static_assert(QUBES_MAX_SERVICE_DESCRIPTOR_LEN == 95,
//         "bad macro definition");
#define S(z) \
    static_assert(sizeof(z) + QUBES_MAX_SERVICE_DESCRIPTOR_LEN <= QUBES_SOCKADDR_UN_MAX_PATH_LEN, \
            "Path too long: " #z);
MAKE_STRUCT(S)
#undef S
#undef MAKE_STRUCT

#if QUBES_MAX_SERVICE_DESCRIPTOR_LEN > PTRDIFF_MAX
#error impossible
#endif

static char *parse_qrexec_argument_from_commandline(char *cmdline) {
    char *end_user;
    uintptr_t user_len;
    if (!qrexec_is_fork_server) {
        end_user = strchr(cmdline, ':');
        if (!end_user) {
            fputs("Bad command from dom0: no colon\n", stderr);
            abort();
        }
        end_user++;
    } else {
        end_user = cmdline;
    }

    user_len = (uintptr_t)end_user - (uintptr_t)cmdline;
    if (user_len > PTRDIFF_MAX) {
        fputs("absurd user length\n", stderr);
        abort();
    }

    if (strncmp(end_user, RPC_REQUEST_COMMAND " ", RPC_REQUEST_COMMAND_LEN + 1) != 0)
        return NULL;
    return end_user + RPC_REQUEST_COMMAND_LEN + 1;
}


static int execute_qubes_rpc_command(char *cmdline, int *pid, int *stdin_fd, int *stdout_fd, int *stderr_fd) {
    int s = -1;
    struct sockaddr_un remote = { .sun_family = AF_UNIX, .sun_path = { 0 } };
    char buffer[1000];
    char *realcmd, *remote_domain;
    size_t path_length;
    // static_assert(sizeof remote.sun_path == QUBES_SOCKADDR_UN_MAX_PATH_LEN,
    //               "I screwed up my math");
#ifndef NDEBUG
    fprintf(stderr, "%s\n", cmdline);
#endif
    realcmd = parse_qrexec_argument_from_commandline(cmdline);
#ifndef NDEBUG
    if (realcmd)
       fprintf(stderr, "%s\n", realcmd);
#endif
    if (!realcmd) {
        do_fork_exec(cmdline, pid, stdin_fd, stdout_fd, stderr_fd);
        return 0;
    }
    remote_domain = strchr(realcmd, ' ');
    if (!remote_domain) {
        fputs("Bad command from dom0: no remote domain\n", stderr);
        abort();
    }
    *remote_domain++ = '\0';
    path_length = strlen(realcmd);
    if (path_length > QUBES_MAX_SERVICE_DESCRIPTOR_LEN) {
        fputs("Absurdly long command\n", stderr);
        return -1;
    }
    char const *const delimiter = memchr(realcmd, '+', path_length);
    size_t const service_length = delimiter ?
        (size_t)(delimiter - realcmd) : path_length;
    size_t const argument_length = delimiter ?
        path_length - service_length - 1 : (size_t)-1;
#define FAIL(msg, err) do { \
    fputs((msg "\n"), stderr); \
    errno = (0 ? ((void)(msg), 0) : (err)); \
    return -1; \
} while (0)

    if (argument_length + 1 > QUBES_MAX_SERVICE_ARG_LEN + 1) {
        FAIL("Service argument too long", E2BIG);
    } else if (!service_length) {
        FAIL("Service path empty", EINVAL);
    } else if (service_length > QUBES_MAX_SERVICE_NAME_LEN) {
        FAIL("Service path too long", ENAMETOOLONG);
    } else if (path_length > QUBES_MAX_SERVICE_DESCRIPTOR_LEN) {
        assert(false && "impossible");
        abort();
    }
#undef FAIL

    if ((s = socket(AF_UNIX, SOCK_STREAM, 0)) == -1) {
        perror("socket");
        return -1;
    }

    bool did_create_symlink = false;

    for (int use_bare_path = 0; use_bare_path < 2; ++use_bare_path) {
        for (size_t i = 0; i < sizeof(paths)/sizeof(paths[0]); ++i) {
            char buffer[QUBES_SOCKADDR_UN_MAX_PATH_LEN];
            size_t const directory_length = paths[i].length;
            assert(sizeof buffer > path_length);
            assert(sizeof buffer - path_length > directory_length);

            // The total size of the path (not including NUL terminator).
            size_t const total_path_length = directory_length +
                (use_bare_path ? service_length : path_length);
            memcpy(buffer, paths[i].string, directory_length);
            memcpy(buffer + directory_length, realcmd, path_length);
            buffer[total_path_length] = '\0';

            // Avoiding an extra copy is NOT worth it!
            if (sizeof remote.sun_path <= total_path_length) {
                // sockaddr_un too small :(
                char buf[] = "/tmp/qrexec-XXXXXX\0qrexec-socket";
                if (NULL == mkdtemp(buf))
                    goto fail;
                buf[18] = '/';
                if (symlink(buffer, buf)) {
                    int e = errno;
                    buf[18] = '\0';
                    rmdir(buf);
                    errno = e;
                    goto fail;
                }
                did_create_symlink = true;
                memcpy(remote.sun_path, buf, sizeof buf);
            } else {
                memcpy(remote.sun_path, buffer, total_path_length);
            }

            socklen_t socket_len = (socklen_t)(
                offsetof(struct sockaddr_un, sun_path) + total_path_length + 1);
            if (!connect(s, (struct sockaddr *) &remote, socket_len)) {
                *stdout_fd = *stdin_fd = s;
                *stderr_fd = -1;
                *pid = -1;
                set_nonblock(s);
                goto good_cleanup;
            }
            switch (errno) {
            // These cannot happen
            case EFAULT:       // all of our parameters are in valid memory
            case EINVAL:       // we passed valid parameters
            case ENOTSOCK:     // ditto
            case ENETUNREACH:  // cannot happen for AF_UNIX
            case EADDRNOTAVAIL:// cannot happen for AF_UNIX
            case EINPROGRESS:  // this socket is blocking
            case EBADF:        // `s` was created by a call to `socket()`
            case EAFNOSUPPORT: // the kernel supports AF_UNIX
            case EALREADY:     // ditto
                abort();
            // These should not happen
            case EAGAIN:       // ditto
#if EAGAIN != EWOULDBLOCK
            case EWOULDBLOCK:  // ditto
#endif
                // Probably a misbehaving FUSE filesystem
                break;
            case EINTR:
                // Interrupted by a signal - retry
                --i; // to retry loop iteration
                continue;
            case ENOENT:
            case EISDIR:
            case ENOTDIR:
            case EIO:
                // These errors could also happen with `execve()`
                break;
            case EPROTOTYPE:
            case ETIMEDOUT:
                // Socket server problem.  Fail the whole connection.
                // (We do not want to fall back because the user may have
                // overriden behavior for security reasons, and because
                // fail-fast is much easier to debug).
                goto fail;
            case EACCES:
            case EPERM:
            case ECONNREFUSED:
                remote_domain[-1] = ' ';
                fprintf(stderr, "Executing command as normal: '%s'\n", cmdline);
                close(s);
                do_fork_exec(cmdline, pid, stdin_fd, stdout_fd, stderr_fd);
                goto good_cleanup;
            default:
                /* Unexpected error */
                break;
            }
        }
    }
fail:
    if (did_create_symlink) {
        unlink(buf);
        buf[18] = '\0';
        rmdir(buf);
    }
    if (s > 0)
        close(s);
    return -1;
good_cleanup:
    unlink(buf);
    buf[18] = '\0';
    rmdir(buf);
    return 0;
}


/* Behaviour depends on type parameter:
 *  MSG_SERVICE_CONNECT - create vchan server, pass the data to/from given FDs
 *    (stdin_fd, stdout_fd, stderr_fd), then return remote process exit code
 *  MSG_JUST_EXEC - connect to vchan server, fork+exec process given by cmdline
 *    parameter, send artificial exit code "0" (local process can still be
 *    running), then return 0
 *  MSG_EXEC_CMDLINE - connect to vchan server, fork+exec process given by
 *    cmdline parameter, pass the data to/from that process, then return local
 *    process exit code
 *
 *  buffer_size is about vchan buffer allocated (only for vchan server cases),
 *  use 0 to use built-in default (64k); needs to be power of 2
 */
static int handle_new_process_common(int type, int connect_domain, int connect_port,
                char *cmdline, size_t cmdline_len, /* MSG_JUST_EXEC and MSG_EXEC_CMDLINE */
                int stdin_fd, int stdout_fd, int stderr_fd /* MSG_SERVICE_CONNECT */,
                int buffer_size)
{
    libvchan_t *data_vchan;
    int exit_code = 0;
    pid_t pid;
    int data_protocol_version;

    if (type != MSG_SERVICE_CONNECT) {
        assert(cmdline != NULL);
        assert(cmdline_len > 0);
        cmdline[cmdline_len-1] = 0;
    }

    if (buffer_size == 0)
        buffer_size = VCHAN_BUFFER_SIZE;

    if (type == MSG_SERVICE_CONNECT) {
        data_vchan = libvchan_server_init(connect_domain, connect_port,
                buffer_size, buffer_size);
        if (data_vchan)
            libvchan_wait(data_vchan);
    } else {
        data_vchan = libvchan_client_init(connect_domain, connect_port);
    }
    if (!data_vchan) {
        fprintf(stderr, "Data vchan connection failed\n");
        exit(1);
    }
    data_protocol_version = handle_handshake(data_vchan);

    prepare_child_env();
    /* TODO: use setresuid to allow child process to actually send the signal? */

    switch (type) {
        case MSG_JUST_EXEC:
            send_exit_code(data_vchan, handle_just_exec(cmdline));
            break;
        case MSG_EXEC_CMDLINE:
            if (execute_qubes_rpc_command(cmdline, &pid, &stdin_fd, &stdout_fd, &stderr_fd) < 0)
                fputs("failed to spawn process\n", stderr);
            fprintf(stderr, "executed %s pid %d\n", cmdline, pid);
            child_process_pid = pid;
            exit_code = process_child_io(
                    data_vchan, stdin_fd, stdout_fd, stderr_fd,
                    data_protocol_version);
            fprintf(stderr, "pid %d exited with %d\n", pid, exit_code);
            break;
        case MSG_SERVICE_CONNECT:
            child_process_pid = 0;
            stdout_msg_type = MSG_DATA_STDIN;
            exit_code = process_child_io(
                    data_vchan, stdin_fd, stdout_fd, stderr_fd,
                    data_protocol_version);
            break;
    }
    libvchan_close(data_vchan);
    return exit_code;
}

/* Returns PID of data processing process */
pid_t handle_new_process(int type, int connect_domain, int connect_port,
        char *cmdline, size_t cmdline_len)
{
    int exit_code;
    pid_t pid;
    assert(type != MSG_SERVICE_CONNECT);

    switch (pid=fork()){
        case -1:
            perror("fork");
            return -1;
        case 0:
            break;
        default:
            return pid;
    }

    /* child process */
    exit_code = handle_new_process_common(type, connect_domain, connect_port,
            cmdline, cmdline_len,
            -1, -1, -1, 0);

    exit(exit_code);
}

/* Returns exit code of remote process */
int handle_data_client(int type, int connect_domain, int connect_port,
                int stdin_fd, int stdout_fd, int stderr_fd, int buffer_size)
{
    int exit_code;

    assert(type == MSG_SERVICE_CONNECT);

    exit_code = handle_new_process_common(type, connect_domain, connect_port,
            NULL, 0, stdin_fd, stdout_fd, stderr_fd, buffer_size);
    return exit_code;
}

/* Local Variables: */
/* mode: c */
/* indent-tabs-mode: nil */
/* c-basic-offset: 4 */
/* coding: utf-8-unix */
/* End: */<|MERGE_RESOLUTION|>--- conflicted
+++ resolved
@@ -189,16 +189,10 @@
  *  1 - some data processed, call it again when buffer space and more data
  *      available
  */
-<<<<<<< HEAD
-static int handle_input(libvchan_t *vchan, int fd, int msg_type)
-{
-    char buf[MAX_DATA_CHUNK];
-=======
-int handle_input(libvchan_t *vchan, int fd, int msg_type, int data_protocol_version)
+static int handle_input(libvchan_t *vchan, int fd, int msg_type, int data_protocol_version)
 {
     const size_t max_len = max_data_chunk_size(data_protocol_version);
     char *buf;
->>>>>>> 0c11e529
     ssize_t len;
     struct msg_header hdr;
     int rc = -1;
@@ -213,16 +207,8 @@
     hdr.type = msg_type;
     while (libvchan_buffer_space(vchan) > (int)sizeof(struct msg_header)) {
         len = libvchan_buffer_space(vchan)-sizeof(struct msg_header);
-<<<<<<< HEAD
-        static_assert(sizeof(buf) <= SSIZE_MAX, "impossible");
-        static_assert(sizeof(buf) <= INT_MAX, "impossible");
-        static_assert(sizeof(buf) <= UINT32_MAX, "impossible");
-        if (len > (int)sizeof(buf))
-            len = sizeof(buf);
-=======
         if ((size_t)len > max_len)
             len = max_len;
->>>>>>> 0c11e529
         len = read(fd, buf, len);
         if (len < 0) {
             if (errno == EAGAIN || errno == EWOULDBLOCK)
@@ -264,13 +250,8 @@
  *      available
  */
 
-<<<<<<< HEAD
 static int handle_remote_data(libvchan_t *data_vchan, int stdin_fd, int *status,
-        struct buffer *stdin_buf)
-=======
-int handle_remote_data(libvchan_t *data_vchan, int stdin_fd, int *status,
         struct buffer *stdin_buf, int data_protocol_version)
->>>>>>> 0c11e529
 {
     struct msg_header hdr;
     const size_t max_len = max_data_chunk_size(data_protocol_version);
@@ -375,14 +356,9 @@
     return rc;
 }
 
-<<<<<<< HEAD
 static int process_child_io(libvchan_t *data_vchan,
-        int stdin_fd, int stdout_fd, int stderr_fd)
-=======
-int process_child_io(libvchan_t *data_vchan,
         int stdin_fd, int stdout_fd, int stderr_fd,
         int data_protocol_version)
->>>>>>> 0c11e529
 {
     fd_set rdset, wrset;
     int vchan_fd;
