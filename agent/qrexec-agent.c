/*
 * The Qubes OS Project, http://www.qubes-os.org
 *
 * Copyright (C) 2010  Rafal Wojtczuk  <rafal@invisiblethingslab.com>
 *
 * This program is free software; you can redistribute it and/or
 * modify it under the terms of the GNU General Public License
 * as published by the Free Software Foundation; either version 2
 * of the License, or (at your option) any later version.
 *
 * This program is distributed in the hope that it will be useful,
 * but WITHOUT ANY WARRANTY; without even the implied warranty of
 * MERCHANTABILITY or FITNESS FOR A PARTICULAR PURPOSE.  See the
 * GNU General Public License for more details.
 *
 * You should have received a copy of the GNU General Public License
 * along with this program; if not, write to the Free Software
 * Foundation, Inc., 51 Franklin Street, Fifth Floor, Boston, MA  02110-1301, USA.
 *
 */

#define _GNU_SOURCE
#define HAVE_PAM

#include <sys/select.h>
#include <sys/socket.h>
#include <sys/un.h>
#include <stdio.h>
#include <stdlib.h>
#include <stdbool.h>
#include <signal.h>
#include <unistd.h>
#include <stddef.h>
#include <errno.h>
#include <err.h>
#include <sys/wait.h>
#include <fcntl.h>
#include <string.h>
#include <pwd.h>
#include <grp.h>
#include <sys/stat.h>
#ifdef NDEBUG
#undef NDEBUG
#endif
#include <assert.h>
#include <limits.h>
#ifdef HAVE_PAM
#include <security/pam_appl.h>
#endif
#include <qrexec.h>
#include <libvchan.h>
#include "libqrexec-utils.h"
#include "qrexec-agent.h"

struct _connection_info {
    int pid; /* pid of child process handling the data */
    int fd;  /* socket to process handling the data (wait for EOF here) */
    int connect_domain;
    int connect_port;
};

/* structure describing a single request waiting for qubes.WaitForSession to
 * finish */
struct _waiting_request {
    int type;
    int connect_domain;
    int connect_port;
    int padding;
    char *cmdline;
};

/*  */
static struct _connection_info connection_info[MAX_FDS];

static struct _waiting_request requests_waiting_for_session[MAX_FDS];

static libvchan_t *ctrl_vchan;

static pid_t wait_for_session_pid = -1;

static int trigger_fd;

static int meminfo_write_started = 0;

static void handle_server_exec_request_do(int type, int connect_domain, int connect_port, char *cmdline);

static _Noreturn void no_colon_in_cmd(void)
{
    fprintf(stderr,
            "cmdline is supposed to be in user:command form\n");
    exit(1);
}

const bool qrexec_is_fork_server = false;

#ifdef HAVE_PAM
static int pam_conv_callback(int num_msg, const struct pam_message **msg,
        struct pam_response **resp, void *appdata_ptr __attribute__((__unused__)))
{
#if INT_MAX > SIZE_MAX
    assert(num_msg <= (int)SIZE_MAX);
#endif
    assert(num_msg >= 0);
    int i;
    struct pam_response *resp_array =
        calloc(sizeof(struct pam_response), (size_t)num_msg);

    if (resp_array == NULL)
        return PAM_BUF_ERR;

    for (i=0; i<num_msg; i++) {
        if (msg[i]->msg_style == PAM_ERROR_MSG)
            fprintf(stderr, "%s", msg[i]->msg);
        if (msg[i]->msg_style == PAM_PROMPT_ECHO_OFF ||
                msg[i]->msg_style == PAM_PROMPT_ECHO_ON) {
            resp_array[i].resp = strdup("");
            resp_array[i].resp_retcode = 0;
        }
    }
    *resp = resp_array;
    return PAM_SUCCESS;
}

static struct pam_conv conv = {
    pam_conv_callback,
    NULL
};
#endif
/* Start program requested by dom0 in already prepared process
 * (stdin/stdout/stderr already set, etc)
 * Called in two cases:
 *  MSG_JUST_EXEC - from qrexec-agent-data.c:handle_new_process_common->handle_just_exec
 *  MSG_EXEC_CMDLINE - from
 *  qrexec-agent-data.c:handle_new_process_common->do_fork_exec (callback
 *  registerd with register_exec_func in init() here)
 *
 * cmd parameter came from dom0 (MSG_JUST_EXEC or MSG_EXEC_CMDLINE messages), so
 * is trusted. Even in VM-VM service request, the command here is controlled by
 * dom0 - it will be in form:
 * RPC_REQUEST_COMMAND " " service_name " " source_vm_name
 * where service_name is already validated against Qrexec RPC policy
 *
 * If dom0 sends overly long cmd, it will probably crash qrexec-agent (unless
 * process can allocate up to 4GB on both stack and heap), sorry.
 */
_Noreturn void do_exec(char *cmd)
{
    char *realcmd = strchr(cmd, ':'), *user;
#ifdef HAVE_PAM
    int retval, status;
    pam_handle_t *pamh=NULL;
    struct passwd *pw;
    struct passwd pw_copy;
    pid_t child, pid;
    char **env;
    char env_buf[64];
    char *arg0;
    char *shell_basename;
#endif

    if (!realcmd)
        no_colon_in_cmd();
    /* mark end of username and move to command */
    user=strndup(cmd,(size_t)(realcmd-cmd));
    realcmd++;
    /* ignore "nogui:" prefix in linux agent */
    if (strncmp(realcmd, NOGUI_CMD_PREFIX, NOGUI_CMD_PREFIX_LEN) == 0)
        realcmd += NOGUI_CMD_PREFIX_LEN;

    signal(SIGCHLD, SIG_DFL);
    signal(SIGPIPE, SIG_DFL);

#ifdef HAVE_PAM
    pw = getpwnam(user);
    if (! (pw && pw->pw_name && pw->pw_name[0] && pw->pw_dir && pw->pw_dir[0]
                && pw->pw_passwd)) {
        fprintf(stderr, "user %s does not exist", user);
        exit(1);
    }

    /* Make a copy of the password information and point pw at the local
     * copy instead.  Otherwise, some systems (e.g. Linux) would clobber
     * the static data through the getlogin call.
     */
    pw_copy = *pw;
    pw = &pw_copy;
    pw->pw_name = strdup(pw->pw_name);
    pw->pw_passwd = strdup(pw->pw_passwd);
    pw->pw_dir = strdup(pw->pw_dir);
    pw->pw_shell = strdup(pw->pw_shell);
    endpwent();

    shell_basename = basename (pw->pw_shell);
    /* this process is going to die shortly, so don't care about freeing */
    arg0 = malloc (strlen (shell_basename) + 2);
    if (!arg0)
        goto error;
    arg0[0] = '-';
    strcpy (arg0 + 1, shell_basename);

    retval = pam_start("qrexec", user, &conv, &pamh);
    if (retval != PAM_SUCCESS)
        goto error;

    retval = pam_authenticate(pamh, 0);
    if (retval != PAM_SUCCESS)
        goto error;

    retval = initgroups(pw->pw_name, pw->pw_gid);
    if (retval == -1) {
        perror("initgroups");
        goto error;
    }

    retval = pam_setcred(pamh, PAM_ESTABLISH_CRED);
    if (retval != PAM_SUCCESS)
        goto error;

    retval = pam_open_session(pamh, 0);
    if (retval != PAM_SUCCESS)
        goto error;

    /* provide this variable to child process */
    snprintf(env_buf, sizeof(env_buf), "QREXEC_AGENT_PID=%d", getppid());
    retval = pam_putenv(pamh, env_buf);
    if (retval != PAM_SUCCESS)
        goto error;
    snprintf(env_buf, sizeof(env_buf), "HOME=%s", pw->pw_dir);
    retval = pam_putenv(pamh, env_buf);
    if (retval != PAM_SUCCESS)
        goto error;
    snprintf(env_buf, sizeof(env_buf), "SHELL=%s", pw->pw_shell);
    retval = pam_putenv(pamh, env_buf);
    if (retval != PAM_SUCCESS)
        goto error;
    snprintf(env_buf, sizeof(env_buf), "USER=%s", pw->pw_name);
    retval = pam_putenv(pamh, env_buf);
    if (retval != PAM_SUCCESS)
        goto error;
    snprintf(env_buf, sizeof(env_buf), "LOGNAME=%s", pw->pw_name);
    retval = pam_putenv(pamh, env_buf);
    if (retval != PAM_SUCCESS)
        goto error;
    if (setgid(pw->pw_gid))
        exit(126);
    if (setuid(pw->pw_uid))
        exit(126);

    /* FORK HERE */
    child = fork();

    switch (child) {
        case -1:
            goto error;
        case 0:
            /* child */

            setsid();
            /* This is a copy but don't care to free as we exec later anyway.  */
            env = pam_getenvlist(pamh);

            /* try to enter home dir, but don't abort if it fails */
            retval = chdir(pw->pw_dir);
            if (retval == -1)
                warn("chdir(%s)", pw->pw_dir);

            /* call QUBESRPC if requested */
            exec_qubes_rpc_if_requested(realcmd, env);

            /* otherwise exec shell */
            execle(pw->pw_shell, arg0, "-c", realcmd, (char*)NULL, env);
            exit(127);
        default:
            /* parent */
            /* close std*, so when child process closes them, qrexec-agent will receive EOF */
            /* this is the main purpose of this reimplementation of /bin/su... */
            close(0);
            close(1);
            close(2);
    }

    /* reachable only in parent */
    pid = waitpid (child, &status, 0);
    if (pid != (pid_t)-1) {
        if (WIFSIGNALED (status))
            status = WTERMSIG (status) + 128;
        else
            status = WEXITSTATUS (status);
    } else
        status = 1;

    retval = pam_close_session (pamh, 0);

    retval = pam_setcred (pamh, PAM_DELETE_CRED | PAM_SILENT);

    if (pam_end(pamh, retval) != PAM_SUCCESS) {     /* close Linux-PAM */
        pamh = NULL;
        exit(1);
    }
    exit(status);
error:
    pam_end(pamh, PAM_ABORT);
    exit(1);
#else
    /* call QUBESRPC if requested */
    exec_qubes_rpc_if_requested(realcmd, environ);

    /* otherwise exec shell */
    execl("/bin/su", "su", "-", user, "-c", realcmd, NULL);
    perror("execl");
    exit(1);
#endif

}

_Noreturn void handle_vchan_error(const char *op)
{
    fprintf(stderr, "Error while vchan %s, exiting\n", op);
    exit(1);
}

<<<<<<< HEAD
static void init(void)
=======
int my_sd_notify(int unset_environment, const char *state) {
    struct sockaddr_un addr;
    int fd;
    int ret = -1;

    addr.sun_family = AF_UNIX;
    strncpy(addr.sun_path, getenv("NOTIFY_SOCKET"), sizeof(addr.sun_path)-1);
    addr.sun_path[sizeof(addr.sun_path)-1] = '\0';
    if (addr.sun_path[0] == '@')
        addr.sun_path[0] = '\0';

    if (unset_environment)
        unsetenv("NOTIFY_SOCKET");

    fd = socket(AF_UNIX, SOCK_DGRAM, 0);
    if (fd == -1) {
        perror("sd_notify socket");
        return -1;
    }

    if (connect(fd, &addr, sizeof(addr)) == -1) {
        perror("sd_notify connect");
        goto out;
    }

    if (send(fd, state, strlen(state), 0) == -1) {
        perror("sd_notify send");
        goto out;
    }

    ret = 0;
out:
    close(fd);
    return ret;
}

void init()
>>>>>>> 0c11e529
{
    mode_t old_umask;
    /* FIXME: This 0 is remote domain ID */
    ctrl_vchan = libvchan_server_init(0, VCHAN_BASE_PORT, 4096, 4096);
    if (!ctrl_vchan)
        handle_vchan_error("server_init");
    if (handle_handshake(ctrl_vchan) < 0)
        exit(1);
    old_umask = umask(0);
    trigger_fd = get_server_socket(QREXEC_AGENT_TRIGGER_PATH);
    umask(old_umask);
    register_exec_func(do_exec);

    /* wait for qrexec daemon */
    while (!libvchan_is_open(ctrl_vchan))
        libvchan_wait(ctrl_vchan);

    if (getenv("NOTIFY_SOCKET")) {
        my_sd_notify(1, "READY=1");
    }
}

#if 0
static socklen_t unix_socket_path_length(struct sockaddr_un *remote)
{
    if (remote->sun_family != AF_UNIX)
        abort();
    size_t const len = strnlen(remote->sun_path, sizeof remote->sun_path);
    if (len >= sizeof remote->sun_path)
        abort();
    return (socklen_t)(offsetof(struct sockaddr_un, sun_path) + len);
}


static int unix_connect(int sock, struct sockaddr_un *remote) {
    return connect(sock, (struct sockaddr *)remote,
                   unix_socket_path_length(remote));
}

static int unix_bind(int sock, struct sockaddr_un *local) {
    return bind(sock, (struct sockaddr *)remote,
                unix_socket_path_length(remote));
}

static pid_t spawn_fork_server(int s, struct sockaddr_un *remote, uid_t uid)
{
    int pid = -1;

    if ((retval = unix_bind(s, remote)) < 0)
        goto fail;

    if ((retval = spawn_process_as_user(uid, QREXEC_SERVER_PATH, s)) < 0)
        goto fail;
    pid = retval;

    if ((retval = register_socket_client(pid, uid)) < 0)
        goto fail;

    int error;
fail:
    error = errno;
    do
        retval = unlink(remote->sun_path);
    while (retval < 0 && errno == EINTR);
    errno = error;
}
#endif

static void wake_meminfo_writer(void)
{
    FILE *f;
    int pid;

    if (meminfo_write_started)
        /* wake meminfo-writer only once */
        return;

    f = fopen(MEMINFO_WRITER_PIDFILE, "re");
    if (f == NULL) {
        /* no meminfo-writer found, ignoring */
        return;
    }
    if (fscanf(f, "%d", &pid) < 1) {
        fclose(f);
        /* no meminfo-writer found, ignoring */
        return;
    }

    fclose(f);
    if (pid <= 1 || pid > 0xffff) {
        /* check within acceptable range */
        return;
    }
    if (kill(pid, SIGUSR1) < 0) {
        /* Can't send signal */
        return;
    }
    meminfo_write_started = 1;
}

static int try_fork_server(int type, int connect_domain, int connect_port,
        char *cmdline, size_t cmdline_len) {
    char *colon;
    char *fork_server_socket_path;
    int s = -1;
    struct sockaddr_un remote;
    struct qrexec_cmd_info info;
    if (cmdline_len > (1ULL << 20))
        return -1;
    char *username = malloc(cmdline_len);
    if (!username) {
        fprintf(stderr, "Memory allocation failed\n");
        return -1;
    }
    memcpy(username, cmdline, cmdline_len);
    colon = strchr(username, ':');
    if (!colon)
        goto fail;
    *colon = '\0';

    if (asprintf(&fork_server_socket_path, QREXEC_FORK_SERVER_SOCKET, username) < 0) {
        fprintf(stderr, "Memory allocation failed\n");
        goto fail;
    }

    remote.sun_path[sizeof(remote.sun_path) - 1] = '\0';
    remote.sun_family = AF_UNIX;
    strncpy(remote.sun_path, fork_server_socket_path,
            sizeof(remote.sun_path) - 1);
    free(fork_server_socket_path);

    if ((s = socket(AF_UNIX, SOCK_STREAM, 0)) == -1) {
        perror("socket");
        goto fail;
    }
    size_t len = strlen(remote.sun_path) + sizeof(remote.sun_family);
    if (connect(s, (struct sockaddr *) &remote, (socklen_t)len) == -1) {
        if (errno != ECONNREFUSED && errno != ENOENT)
            perror("connect");
        goto fail;
    }

    memset(&info, 0, sizeof info);
    info.type = type;
    info.connect_domain = connect_domain;
    info.connect_port = connect_port;
    size_t username_len = strlen(username);
    assert(cmdline_len <= INT_MAX);
    assert(cmdline_len > username_len);
    info.cmdline_len = (int)(cmdline_len - (username_len + 1));
    if (!write_all(s, &info, sizeof(info))) {
        perror("write");
        goto fail;
    }
    free(username);
    username = NULL;
    if (!write_all(s, colon+1, info.cmdline_len)) {
        perror("write");
        goto fail;
    }

    return s;
fail:
    if (s >= 0)
        close(s);
    free(username);
    return -1;
}


static void register_vchan_connection(pid_t pid, int fd, int domain, int port)
{
    int i;

    for (i = 0; i < MAX_FDS; i++) {
        if (connection_info[i].pid == 0) {
            connection_info[i].pid = pid;
            connection_info[i].fd = fd;
            connection_info[i].connect_domain = domain;
            connection_info[i].connect_port = port;
            return;
        }
    }

    fprintf(stderr, "No free slot for child %d (connection to %d:%d)\n", pid, domain, port);
}

/* Load service configuration from /etc/qubes/rpc-config/
 * (QUBES_RPC_CONFIG_DIR), currently only wait-for-session option supported.
 *
 * Return:
 *  1  - config successfuly loaded
 *  0  - config not found
 *  -1 - other error
 */
static int load_service_config(const char *service_name, int *wait_for_session) {
    char filename[256];
    char config[MAX_CONFIG_SIZE];
    char *config_iter = config;
    FILE *config_file;
    size_t read_count;
    char *current_line;

    if (snprintf(filename, sizeof(filename), "%s/%s",
                QUBES_RPC_CONFIG_DIR, service_name) >= (int)sizeof(filename)) {
        /* buffer too small?! */
        return -1;
    }

    config_file = fopen(filename, "re");
    if (!config_file) {
        if (errno == ENOENT)
            return 0;
        else {
            fprintf(stderr, "Failed to load %s\n", filename);
            return -1;
        }
    }

    read_count = fread(config, 1, sizeof(config)-1, config_file);

    if (ferror(config_file)) {
        fclose(config_file);
        return -1;
    }

    // config is a text file, should not have \0 inside; but when it has, part
    // after it will be ignored
    config[read_count] = 0;

    while ((current_line = strsep(&config_iter, "\n"))) {
        // ignore comments
        if (current_line[0] == '#')
            continue;
        sscanf(current_line, "wait-for-session=%d", wait_for_session);
    }

    fclose(config_file);
    return 1;
}

/* Check if requested command/service require GUI session and if so, initiate
 * waiting process.
 *
 * Return:
 *  - 1 - waiting is needed, caller should register request to be proceeded
 *  only after session is started)
 *  - 0 - waiting is not needed, caller may proceed with request immediately
 */
static int wait_for_session_maybe(char *cmdline) {
    char *realcmd = strchr(cmdline, ':');
    char *user, *service_name, *source_domain, *service_argument;
    int stdin_pipe[2];
    int wait_for_session = 0;

    if (!realcmd)
        /* no colon in command line, this will be properly reported later */
        return 0;

    /* "nogui:" prefix have priority - do not wait for session */
    if (strncmp(realcmd, NOGUI_CMD_PREFIX, NOGUI_CMD_PREFIX_LEN) == 0)
        return 0;

    /* extract username */
    user = strndup(cmdline, realcmd - cmdline);
    realcmd++;

    /* wait for session only for service requests */
    if (strncmp(realcmd, RPC_REQUEST_COMMAND " ", RPC_REQUEST_COMMAND_LEN+1) != 0) {
        free(user);
        return 0;
    }

    realcmd += RPC_REQUEST_COMMAND_LEN+1;
    /* now realcmd contains service name (possibly with argument after '+'
     * char) and source domain name, after space */
    source_domain = strchr(realcmd, ' ');
    if (!source_domain) {
        /* qrexec-rpc-multiplexer will properly report this */
        free(user);
        return 0;
    }
    service_name = strndup(realcmd, source_domain - realcmd);
    source_domain++;

    /* first try to load config for specific argument */
    switch (load_service_config(service_name, &wait_for_session)) {
        case 0:
            /* no config for specific argument, try for bare service name */
            service_argument = strchr(service_name, '+');
            if (!service_argument) {
                /* there was no argument, so no config at all - do not wait for
                 * session */
                free(user);
                return 0;
            }
            /* cut off the argument */
            *service_argument = '\0';

            if (load_service_config(service_name, &wait_for_session) != 1) {
                /* no config, or load error -> no wait for session */
                free(user);
                return 0;
            }
            break;

        case 1:
            /* config loaded */
            break;

        case -1:
            /* load error -> no wait for session */
            free(user);
            return 0;
    }

    if (!wait_for_session) {
        /* setting not set, or set to 0 */
        free(user);
        return 0;
    }

    /* ok, now we know that service is configured to wait for session */

    if (wait_for_session_pid != -1) {
        /* we're already waiting */
        free(user);
        return 1;
    }

    if (pipe(stdin_pipe) == -1) {
        perror("pipe for wait-for-session");
        free(user);
        return 0;
    }
    /* start waiting process */
    wait_for_session_pid = fork();
    switch (wait_for_session_pid) {
        case 0:
            close(stdin_pipe[1]);
            dup2(stdin_pipe[0], 0);
            execl("/etc/qubes-rpc/qubes.WaitForSession", "qubes.WaitForSession",
                    source_domain, (char*)NULL);
            exit(1);
        case -1:
            perror("fork wait-for-session");
            free(user);
            return 0;
        default:
            close(stdin_pipe[0]);
            if (write(stdin_pipe[1], user, strlen(user)) == -1)
                perror("write error");
            if (write(stdin_pipe[1], "\n", 1) == -1)
                perror("write error");
            close(stdin_pipe[1]);
    }
    free(user);
    /* qubes.WaitForSession started, postpone request until it report back */
    return 1;
}


/* hdr parameter is received from dom0, so it is trusted */
static void handle_server_exec_request_init(struct msg_header *hdr)
{
    struct exec_params params;
    int buf_len = hdr->len-sizeof(params);
    char *buf = malloc(buf_len);
    if (!buf) abort();

#if defined buf || defined len || defined sizeof || !defined assert || defined params
#error bug
#endif
    assert((hdr->len >= sizeof params));

    if (libvchan_recv(ctrl_vchan, &params, sizeof(params)) < 0)
        handle_vchan_error("read exec params");
    if (libvchan_recv(ctrl_vchan, buf, buf_len) < 0)
        handle_vchan_error("read exec cmd");

    buf[buf_len-1] = 0;

    if (hdr->type != MSG_SERVICE_CONNECT && wait_for_session_maybe(buf)) {
        /* waiting for session, postpone actual call */
        int slot_index;
        for (slot_index = 0; slot_index < MAX_FDS; slot_index++)
            if (!requests_waiting_for_session[slot_index].cmdline)
                break;
        if (slot_index == MAX_FDS) {
            /* no free slots */
            fprintf(stderr, "No free slots for waiting for GUI session, continuing!\n");
        } else {
            requests_waiting_for_session[slot_index].type = hdr->type;
            requests_waiting_for_session[slot_index].connect_domain = params.connect_domain;
            requests_waiting_for_session[slot_index].connect_port = params.connect_port;
            requests_waiting_for_session[slot_index].cmdline = strdup(buf);
            /* nothing to do now, when we get GUI session, we'll continue */
            return;
        }
    }

    handle_server_exec_request_do(hdr->type, params.connect_domain, params.connect_port, buf);
}

static void handle_server_exec_request_do(int type, int connect_domain, int connect_port, char *cmdline) {
    int client_fd;
    pid_t child_agent;
    size_t cmdline_len = strlen(cmdline) + 1; // size of cmdline, including \0 at the end
    struct exec_params params = {
        .connect_domain = connect_domain,
        .connect_port = connect_port,
    };

    if ((type == MSG_EXEC_CMDLINE || type == MSG_JUST_EXEC) &&
            !strstr(cmdline, ":nogui:")) {
        int child_socket;

        child_socket = try_fork_server(type,
                params.connect_domain, params.connect_port,
                cmdline, cmdline_len);
        if (child_socket >= 0) {
            register_vchan_connection(-1, child_socket,
                    params.connect_domain, params.connect_port);
            return;
        }
    }

    if (type == MSG_SERVICE_CONNECT && sscanf(cmdline, "SOCKET%d", &client_fd)) {
        /* FIXME: Maybe add some check if client_fd is really FD to some
         * qrexec-client-vm process; but this data comes from qrexec-daemon
         * (which sends back what it got from us earlier), so it isn't critical.
         */
        if (write(client_fd, &params, sizeof(params)) < 0) {
            /* ignore */
        }
        /* No need to send request_id (buf) - the client don't need it, there
         * is only meaningless (for the client) socket FD */
        /* Register connection even if there was an error sending params to
         * qrexec-client-vm. This way the mainloop will clean the things up
         * (close socket, send MSG_CONNECTION_TERMINATED) when qrexec-client-vm
         * will close the socket (terminate itself). */
        register_vchan_connection(-1, client_fd,
                params.connect_domain, params.connect_port);
        return;
    }

    /* No fork server case */
    child_agent = handle_new_process(type,
            params.connect_domain, params.connect_port,
            cmdline, cmdline_len);

    register_vchan_connection(child_agent, -1,
            params.connect_domain, params.connect_port);
}

static void handle_service_refused(struct msg_header *hdr)
{
    struct service_params params;
    int socket_fd;

    if (hdr->len != sizeof(params)) {
        fprintf(stderr, "Invalid msg 0x%x length (%d)\n", MSG_SERVICE_REFUSED, hdr->len);
        exit(1);
    }

    if (libvchan_recv(ctrl_vchan, &params, sizeof(params)) < 0)
        handle_vchan_error("read exec params");

    if (sscanf(params.ident, "SOCKET%d", &socket_fd))
        close(socket_fd);
    else
        fprintf(stderr, "Received REFUSED for unknown service request '%s'\n", params.ident);
}

static void handle_server_cmd(void)
{
    struct msg_header s_hdr;

    if (libvchan_recv(ctrl_vchan, &s_hdr, sizeof(s_hdr)) < 0)
        handle_vchan_error("read s_hdr");

    //      fprintf(stderr, "got %x %x %x\n", s_hdr.type, s_hdr.client_id,
    //              s_hdr.len);

    switch (s_hdr.type) {
        case MSG_EXEC_CMDLINE:
        case MSG_JUST_EXEC:
        case MSG_SERVICE_CONNECT:
            wake_meminfo_writer();
            handle_server_exec_request_init(&s_hdr);
            break;
        case MSG_SERVICE_REFUSED:
            handle_service_refused(&s_hdr);
            break;
        default:
            fprintf(stderr, "msg type from daemon is %d ?\n",
                    s_hdr.type);
            exit(1);
    }
}

static volatile sig_atomic_t child_exited;

static void sigchld_handler(int x __attribute__((__unused__)))
{
    child_exited = 1;
    signal(SIGCHLD, sigchld_handler);
}

static int find_connection(int pid)
{
    int i;
    for (i = 0; i < MAX_FDS; i++)
        if (connection_info[i].pid == pid)
            return i;
    return -1;
}

static void release_connection(int id) {
    struct msg_header hdr;
    struct exec_params params;

    hdr.type = MSG_CONNECTION_TERMINATED;
    hdr.len = sizeof(struct exec_params);
    params.connect_domain = connection_info[id].connect_domain;
    params.connect_port = connection_info[id].connect_port;
    if (libvchan_send(ctrl_vchan, &hdr, sizeof(hdr)) < 0)
        handle_vchan_error("send");
    if (libvchan_send(ctrl_vchan, &params, sizeof(params)) < 0)
        handle_vchan_error("send");
    connection_info[id].pid = 0;
}

static void reap_children(void)
{
    int status;
    int pid;
    int id;
    while ((pid = waitpid(-1, &status, WNOHANG)) > 0) {
        if (pid == wait_for_session_pid) {
            for (id = 0; id < MAX_FDS; id++) {
                if (!requests_waiting_for_session[id].cmdline)
                    continue;
                handle_server_exec_request_do(
                        requests_waiting_for_session[id].type,
                        requests_waiting_for_session[id].connect_domain,
                        requests_waiting_for_session[id].connect_port,
                        requests_waiting_for_session[id].cmdline);
                free(requests_waiting_for_session[id].cmdline);
                requests_waiting_for_session[id].cmdline = NULL;
            }
            wait_for_session_pid = -1;
            continue;
        }
        id = find_connection(pid);
        if (id < 0)
            continue;
        release_connection(id);
    }
    child_exited = 0;
}

static int fill_fds_for_select(fd_set * rdset, fd_set * wrset)
{
    int max = -1;
    int i;
    FD_ZERO(rdset);
    FD_ZERO(wrset);

    FD_SET(trigger_fd, rdset);
    if (trigger_fd > max)
        max = trigger_fd;

    for (i = 0; i < MAX_FDS; i++) {
        if (connection_info[i].pid != 0 && connection_info[i].fd != -1) {
            FD_SET(connection_info[i].fd, rdset);
            if (connection_info[i].fd > max)
                max = connection_info[i].fd;
        }
    }
    return max;
}

static void handle_trigger_io()
{
    struct msg_header hdr;
<<<<<<< HEAD
    struct trigger_service_params params;
    ssize_t ret;
=======
    struct trigger_service_params3 params;
    char *command = NULL;
    size_t command_len;
>>>>>>> 0c11e529
    int client_fd;

    client_fd = do_accept(trigger_fd);
    if (client_fd < 0)
        return;
    if (!read_all(client_fd, &hdr, sizeof(hdr)))
        goto error;
    if (hdr.type != MSG_TRIGGER_SERVICE3 ||
            hdr.len < sizeof(params) ||
            hdr.len > sizeof(params) + MAX_SERVICE_NAME_LEN) {
        fprintf(stderr, "Invalid request received from qrexec-client-vm, is it outdated?\n");
        goto error;
    }
    if (!read_all(client_fd, &params, sizeof(params)))
        goto error;
    command_len = hdr.len - sizeof(params);
    command = malloc(command_len);
    if (!command)
        goto error;
    if (!read_all(client_fd, command, command_len))
        goto error;
    if (command[command_len-1] != '\0')
        goto error;

    snprintf(params.request_id.ident, sizeof(params.request_id), "SOCKET%d", client_fd);
    if (libvchan_send(ctrl_vchan, &hdr, sizeof(hdr)) < 0)
        handle_vchan_error("write hdr");
    if (libvchan_send(ctrl_vchan, &params, sizeof(params)) < 0)
        handle_vchan_error("write params");
    if (libvchan_send(ctrl_vchan, command, command_len) < 0)
        handle_vchan_error("write command");

    free(command);
    /* do not close client_fd - we'll need it to send the connection details
     * later (when dom0 accepts the request) */
    return;
error:
    fprintf(stderr, "Failed to retrieve/execute request from qrexec-client-vm\n");
    if (command)
        free(command);
    close(client_fd);
}

static void handle_terminated_fork_client(fd_set *rdset) {
    int i;
    ssize_t ret;
    char buf[2];

    for (i = 0; i < MAX_FDS; i++) {
        if (connection_info[i].pid && connection_info[i].fd >= 0 &&
                FD_ISSET(connection_info[i].fd, rdset)) {
            ret = read(connection_info[i].fd, buf, sizeof(buf));
            if (ret == 0 || (ret == -1 && errno == ECONNRESET)) {
                close(connection_info[i].fd);
                release_connection(i);
            } else {
                fprintf(stderr, "Unexpected read on fork-server connection: %zd(%s)\n", ret, strerror(errno));
                close(connection_info[i].fd);
                release_connection(i);
            }
        }
    }
}

int main(int _argc __attribute__((unused)), char **_argv __attribute__((unused)))
{
    fd_set rdset, wrset;
    int max;
    sigset_t chld_set;

    init();
    signal(SIGCHLD, sigchld_handler);
    signal(SIGPIPE, SIG_IGN);
    sigemptyset(&chld_set);
    sigaddset(&chld_set, SIGCHLD);


    for (;;) {
        sigprocmask(SIG_BLOCK, &chld_set, NULL);
        if (child_exited)
            reap_children();
        max = fill_fds_for_select(&rdset, &wrset);
        if (libvchan_buffer_space(ctrl_vchan) <=
                (int)sizeof(struct msg_header))
            FD_ZERO(&rdset);

        wait_for_vchan_or_argfd(ctrl_vchan, max, &rdset, &wrset);
        sigprocmask(SIG_UNBLOCK, &chld_set, NULL);

        while (libvchan_data_ready(ctrl_vchan))
            handle_server_cmd();

        if (FD_ISSET(trigger_fd, &rdset))
            handle_trigger_io();

        handle_terminated_fork_client(&rdset);
    }
}<|MERGE_RESOLUTION|>--- conflicted
+++ resolved
@@ -319,9 +319,6 @@
     exit(1);
 }
 
-<<<<<<< HEAD
-static void init(void)
-=======
 int my_sd_notify(int unset_environment, const char *state) {
     struct sockaddr_un addr;
     int fd;
@@ -358,8 +355,7 @@
     return ret;
 }
 
-void init()
->>>>>>> 0c11e529
+static void init()
 {
     mode_t old_umask;
     /* FIXME: This 0 is remote domain ID */
@@ -946,14 +942,9 @@
 static void handle_trigger_io()
 {
     struct msg_header hdr;
-<<<<<<< HEAD
-    struct trigger_service_params params;
-    ssize_t ret;
-=======
     struct trigger_service_params3 params;
     char *command = NULL;
     size_t command_len;
->>>>>>> 0c11e529
     int client_fd;
 
     client_fd = do_accept(trigger_fd);
